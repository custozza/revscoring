--- conflicted
+++ resolved
@@ -64,15 +64,5 @@
     return is_stopword
 is_stopword = LanguageUtility("is_stopword", is_stopword_process, depends_on=[])
 
-<<<<<<< HEAD
-english = Language(
-    "revscoring.languages.English",
-    is_badword,
-    is_misspelled
-)
-english.STEMMER = STEMMER
-english.BADWORDS = BADWORDS
-=======
 english = Language("revscoring.languages.english",
-                   [stem_word, is_badword, is_misspelled, is_stopword])
->>>>>>> 5287fe68
+                   [stem_word, is_badword, is_misspelled, is_stopword])