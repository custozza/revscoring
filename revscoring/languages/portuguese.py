import warnings

from nltk.corpus import stopwords, wordnet
from nltk.stem.snowball import SnowballStemmer

from .language import Language, LanguageUtility

STEMMER = SnowballStemmer("portuguese")
STOPWORDS = set(stopwords.words("portuguese"))
BADWORDS = set([
    "abracao", "abraco", "acho", "achu", "agradeço", "ahu", "ahuahua",
        "ahuauha", "ahuhu", "ahuuha", "aki", "anal", "analfabeto", "anus",
        "ânus", "anuus", "apagou", "aproveitador", "arombado", "arregada",
        "arreganhar", "arrombadu", "arrombar", "arrotaam", "arroto", "asho",
        "ashu", "asneira", "asno", "ass", "assassino", "asshole", "assinado",
        "auh", "auhahua", "auhauha", "auhuaha", "axo", "axu",
    "babaca", "babadora", "babaka", "bacana", "badalhoca", "baitola",
        "baitolinha", "bakana", "bambi", "banbi", "bastardo", "batata",
        "batota", "batoteiro", "beijao", "beijinho", "beijo", "beijoca",
        "beijoo", "beiju", "beijuu", "bejo", "bejoo", "beju", "belo", "best",
        "besteira", "besteirol", "bicha", "bisexual", "bissexual", "bitch",
        "bixa", "bla", "blabla", "blablaa", "blala", "bobao", "bobo", "boboo",
        "boceta", "bocetaa", "bocetinha", "bodega", "boh", "boilao", "boiola",
        "boiolitico", "boketao", "bokete", "bonitao", "bonitinho", "bonito",
        "bonitona", "boqete", "boquetao", "boquete", "boquetoes", "boquette",
        "bordalhoca", "bordeis", "bordéis", "bordel", "boreis", "borel",
        "borra", "borrice", "borroi", "boset", "bosetinha", "bosset", "bosta",
        "bostaesse", "bostalhao", "boto", "boxta", "brasucas", "brasukas",
        "bravo", "brazuca", "brazukas", "broche", "brochista", "broxa",
        "broxista", "bua", "buceta", "bucetinha", "budega", "buh", "bullshit",
        "bum", "bumbum", "bumbun", "bumdao", "bumdinha", "bumm", "bummm",
        "bunbum", "bunbun", "bunda", "bundao", "bundinha", "burrai", "burrice",
        "burro", "burroi", "buseta", "busetinha", "busset", "bussetinha",
        "bxurupita", "bye",
    "cabrao", "cabrita", "cabritinha", "cabro", "cabroes", "cabrona", "cachla",
        "cachopo", "cachora", "cachorao", "cachorra", "cachorrao", "caco",
        "cagada", "cagadela", "cagadoo", "cagalhao", "cagalho", "cagalhoto",
        "caganei", "caganeira", "caganita", "cagao", "cagda", "cageiro",
        "caglhao", "caipira", "caka", "cambada", "camisinha", "camizinha",
        "canbada", "cansada", "canzana", "cao", "cara", "cara", "carago",
        "carah", "carahlo", "carahu", "caraio", "caraiu", "caralhao",
        "caralhinho", "caralho", "caralhu", "caralhus", "caramba", "cau",
        "caxda", "caxora", "caxorra", "ccao", "ccau", "cchao",
        "centricsandraemeirelles", "chana", "chaneta", "chanuda", "chao",
        "chapado", "charmoso", "chat", "chatao", "chau", "chavasca", "chereca",
        "chiao", "chiau", "chichi", "chingao", "chingar", "chixi", "chocho",
        "chochota", "chucho", "chuchu", "chuck", "chula", "chuleco", "chupa",
        "chupador", "chupatante", "chupau", "chupeta", "chupinha", "chupor",
        "chupu", "churanha", "chuxu", "ciao", "ciau", "cigano", "clamídia",
        "clites", "clitoris", "coca", "cock", "cocô", "cocsar", "coisa",
        "coiso", "coiza", "coka", "colha", "colhao", "colhoes", "come", "comi",
        "comigo", "cona", "coninha", "contigo", "corinthiano", "corinthians",
        "corinthias", "corintiana", "corintians", "corintias", "corno",
        "cornudo", "cornuto", "cosou", "cossou", "cousa", "couza", "covarde",
        "crapula", "creo", "cretino", "creu", "cromo", "croquete", "cu", "cucu",
        "cueca", "cuecao", "cuecinha", "cueko", "cuequinha", "culhao", "culho",
        "culhoes", "curte", "cusao", "cusinho", "cuzao", "cuzinho",
    "daki", "dakii", "debi", "debil", "decho", "dedicatoria", "defecar",
        "defekei", "defeque", "deicho", "deixe", "deixe", "descarada",
        "descordo", "dexe", "dfdf", "digo", "discarado", "discaradoo",
        "discordo", "dla", "dle", "doidao", "doidinho", "doido", "doidoo",
        "donload", "dorminhoco", "dotado", "download", "downloads", "droga",
        "duvido", "duvidosa", "duvidozo",
    "eamaral", "emo", "emos", "encornados", "enfiar", "enrabar", "escroto",
        "estúpido",
    "faggot", "fajuto", "fdp", "fede", "fedorento", "fee", "feiao", "feida",
        "feio", "feioo", "feorenta", "ferrar", "feses", "fezes", "fiofo",
        "fnord", "foda", "fodao", "fodau", "fodax", "fodedor", "foderlhe",
        "fodete", "fodex", "fodidor", "fodilhao", "fodilhoes", "fodite",
        "fodoes", "fodote", "fofinho", "fofo", "fofoqueira", "fofusco",
        "french", "frenchie", "frenchs", "frutinha", "fudador", "fudao",
        "fudedor", "fuder", "fuderte", "fudete", "fudidor", "fudilhao",
        "fudilhe",
    "gai", "gaijo", "gais", "gaita", "gajo", "gaju", "gajus", "galera",
        "galinha", "gatinha", "gay", "gays", "gemer", "gey", "geys", "gigalo",
        "gigolo", "gonorréia", "gordinho", "gordo", "gordona", "gorducho",
        "gordurento", "gorduxo", "gosa", "gostaria", "gostaria", "gostosao",
        "gostoso", "gostosoo", "gostoza", "gozar", "gratis", "gratiz",
        "gratuito", "grelinho", "grelo", "gringo", "grr", "grrr", "guei",
        "guey", "gueys",
    "hein", "herpes", "hey", "hipocrisia", "hipocrita", "hiv", "hmm", "hmmm",
        "homo", "homo", "homosexual", "horiveis", "horivel", "hororosa",
        "horriveis", "horrivel", "horroroso", "horrorozo", "hua", "huaahu",
        "huaauh", "huahua", "huauha", "humm", "hummm",
    "idiota", "ignorancia", "ignorantona", "ignore", "imbecil", "imbecils",
        "imbecis", "imundo", "incompetente", "inconpetente", "incopetente",
        "ipocritas", "iritante", "irritante", "irritavel",
    "japa", "jeca", "jumento",
    "kabrao", "kabrita", "kabroes", "kaca", "kachorra", "kachorrao", "kaga",
        "kaganeira", "kaganitas", "kaka", "kambada", "kanbada", "kara",
        "karago", "karah", "karahlo", "karaio", "karaiu", "karalh", "karalhao",
        "karalhinho", "karalhu", "karalhus", "karamba", "kick", "klitoris",
        "koca", "koiso", "koizo", "koko", "kolhao", "kolho", "kolhoos",
        "komigo", "kona", "koninha", "kontigo", "korno", "kornudo", "kosar",
        "kossar", "krapula", "kromo", "kuekinha", "kulho", "kulhoes", "kurtia",
        "kuzinho",
    "laalou", "laalu", "ladra", "ladrao", "ladroes", "lala", "lambe",
        "lambeme", "lambeoo", "lambero", "lambeua", "lambeume", "lambusar",
        "lambuzar", "lamento", "lanbe", "leali", "lealii", "lealui", "legal",
        "leiam", "leiao", "lela", "lerdo", "lesbia", "lesbica", "lésbica",
        "lialis", "lila", "linda", "lindaa", "llol", "lloll", "llooll",
        "lloolll", "lloollool", "loala", "lol", "lolilar", "lolll", "lollll",
        "lollo", "lollol", "lolol", "lololl", "loloo", "lolool", "lool",
        "looll", "loolll", "loolol", "louco", "loucura", "louko", "loukura",
        "luala", "lualoa", "lualua", "lyrics",
    "maconha", "maconheiro", "magnifico", "maluco", "malucu", "maluk",
        "malukeiros", "maluku", "maluqueira", "maluquer", "maminha",
        "maravilhosa", "maravilhoza", "maricá", "mariconi", "mariko", "mariqo",
        "mariquinha", "masturbar", "maxturbador", "meeeerda", "meeerda",
        "meerda", "meerdinha", "meerrda", "meirda", "mentecapto", "mentekapto",
        "mentira", "mentiroso", "merda", "merdda", "merdicas", "merdinha",
        "merdoso", "merrda", "meter", "meu", "meus", "mieeerrdinha", "mierda",
        "mierdda", "miierda", "mija", "mijador", "mijao", "mijinhas", "mim",
        "minha", "mirdi", "mmerda", "mmierda", "morcao", "morcoes", "morcos",
        "motherfucker", "motherfucking", "muthafucker", "muthafucking",
     "nadegas", "naum", "negam", "negao", "negram", "negrao", "neguin",
         "neguinho", "nerd", "nigga", "nocu", "nocuu", "nogento", "nogo",
         "nojento", "nojo", "noku", "noob", "noobs", "nooob", "nooobs", "nucu",
         "nugo", "nujento", "nujo", "nuku", "nukuu",
     "obrigado", "odeio", "ofercida", "oferecida", "oie", "oii", "ola", "olaaa",
        "olea", "oleae", "oleee", "omg", "ooo", "orgasmo", "orivei", "orivel",
        "ororosa", "orrivel", "orroroso", "orroroza", "otaria", "otario",
        "ouie",
    "palerma", "panaca", "panao", "panasca", "pandula", "paneleirices",
        "paneleirinho", "paneleiro", "paneleros", "panilas", "papa", "papai",
        "parasita", "pario", "pariu", "pariu", "parvo", "pau", "pde", "pede",
        "pederasta", "pedofilia", "peido", "peituda", "pelada", "peladinho",
        "pelado", "peludinho", "peludo", "penetrar", "penheta", "penheteiro",
        "penis", "pênis", "peniss", "penisss", "peofilia", "perfidiosamente",
        "perverso", "pervertido", "pessimo", "pevertido", "pila", "pilantra",
        "pilinha", "pilita", "piloca", "pilona", "pimp", "pintinho", "pinto",
        "pipi", "piranhada", "pirilao", "pirilau", "piroca", "pirocinha",
        "pirocudo", "piroka", "pirokinha", "pirola", "piroqinha", "piroqu",
        "piroquinha", "pirralhada", "pirroca", "pirrocudo", "pirrolo", "piru",
        "pissa", "pizi", "pobre", "podre", "podridao", "poha", "ponheta",
        "ponheteiro", "poop", "poota", "porco", "porcoria", "pornchanchada",
        "porno", "pornocanchada", "pornochancada", "pornochanchada",
        "pornochanxada", "pornochaxada", "porra", "porreiro", "porrinho",
        "potao", "poteiro", "potinha", "potista", "poto", "potoo", "potoria",
        "potto", "pouta", "poutaaa", "poutinha", "pputa", "pputinha", "pputta",
        "pputtariaa", "ppuuttaa", "preto", "prevertido", "procheneta",
        "prostitui", "prostituta", "proxeneta", "prustituta", "pts", "ptz",
        "pum", "pumm", "pummm", "punheta", "punheteiro", "puota", "purcaria",
        "puta", "putaaa", "putainha", "putana", "putao", "putare", "putariaa",
        "putariaaa", "putax", "putedo", "puteiro", "putinha", "putinhaa",
        "putinhaaa", "putista", "putoaa", "putois", "putomacho", "putona",
        "putonaa", "putonaaa", "putoona", "putoria", "putox", "putridos",
        "puts", "puttaa", "putteiro", "putto", "putz", "puuta", "puutaa",
        "puutaaa", "puuteiros", "puutona", "puutta", "puuttaa", "puuttaaa",
    "queca", "quecu", "quek", "queq", "queque",
    "rabo", "rameira", "ranha", "rebentadas", "recomendamos", "recomendo",
        "rego", "retardado", "ridiculo", "rola", "ronaldo", "ronaldon", "rosca",
        "rsrs", "ruim",
    "sacana", "sacanagem", "sacanajem", "sacanice", "saco", "safadao", "safado",
        "safadona", "safadoo", "salebot", "sandraemeirelles", "sarna", "secsso",
         "sei", "semvergonha", "sexo", "shit", "sigano", "siiim", "siim",
         "simpatica", "slt", "soco", "somos", "sovaco", "star", "stou",
         "stupid", "suck", "suja", "supimpa", "supinpa", "surra", "suruba",
         "suvaco", "suvacu",
    "tao", "taradao", "tarado", "taradoo", "tau", "tcao", "tcau", "tchao",
        "tchau", "teama", "teamoo", "tesao", "teste", "testiculos", "tesuda",
        "teta", "tetuda", "teu", "teus", "tezao", "tezudo", "thao", "thau",
        "thiao", "thiau", "tiao", "tiau", "tomano", "tomarno", "transa",
        "transadinha", "tranza", "traseiro", "traveco", "trepar", "treta",
        "trocha", "troha", "troucha", "trouxa", "trouxao", "troxa", "troxao",
        "trupe", "tua", "tuas",
    "uah", "uahauh", "uahuah", "ugly", "uha", "uhahua", "uhauah", "uhauha",
        "uie",
    "vadia", "vadiagem", "vadio", "vagabundagem", "vagabundo", "vagal",
        "vagina", "vaginal", "vaitomano", "vaitomarno", "veadagem", "veadao",
        "veadinho", "veado", "veadu", "veadus", "vergonha", "vergonhozo",
        "viadagem", "viadagems", "viadagen", "viadagens", "viadajem",
        "viadajems", "viadajen", "viadao", "viadinho", "viadinhu", "viado",
        "viadonho", "viadu", "viadunho", "viadus", "vibrador", "vibrator",
        "violador", "violou", "virgem", "virgen", "virgindade", "virjem",
        "viva", "viva", "voce", "voce", "vomito", "vos", "vtnc",
    "woo", "wtf",
    "xaboita", "xana", "xaneta", "xapado", "xata", "xatao", "xavasca",
        "xereca", "xeroca", "xichi", "xingar", "xingoes", "xixi", "xoroca",
        "xoxo", "xoxota", "xoxotinha", "xoxu", "xuchu", "xulo", "xupador",
        "xuper", "xupeta", "xupu", "xuranha", "xuxo", "xuxu", "xuxuta", "xxx",
    "yeah", "yes",
    "zipi", "zizi", "zoando", "zoar", "zoeira", "zuando", "zuar", "zueira"
])
STEMMED_BADWORDS = set(STEMMER.stem(w) for w in BADWORDS)

def stem_word_process():
    def stem_word(word):
        return STEMMER.stem(word.lower())
    return stem_word
stem_word = LanguageUtility("stem_word", stem_word_process, depends_on=[])

def is_badword_process(stem_word):
    def is_badword(word):
        return stem_word(word) in STEMMED_BADWORDS
    return is_badword
is_badword = LanguageUtility("is_badword", is_badword_process,
                             depends_on=[stem_word])


def is_misspelled_process():
    def is_misspelled(word):
        if word in ("a", "A", "e", "E"): return False

        with warnings.catch_warnings():
            warnings.simplefilter("ignore")
            
            return len(wordnet.synsets(word, lang="por")) == 0
    return is_misspelled
is_misspelled = LanguageUtility("is_misspelled", is_misspelled_process,
                                depends_on=[])

def is_stopword_process():
    def is_stopword(word):
        return word.lower() in STOPWORDS
    return is_stopword
is_stopword = LanguageUtility("is_stopword", is_stopword_process, depends_on=[])

<<<<<<< HEAD
portuguese = Language(
    "revscoring.languagues.portuguese",
    is_badword,
    is_misspelled
)
portuguese.STEMMER = STEMMER
portuguese.BADWORDS = BADWORDS
=======
portuguese = Language("revscoring.languages.portuguese",
                      [stem_word, is_badword, is_misspelled, is_stopword])
>>>>>>> 5287fe68
<|MERGE_RESOLUTION|>--- conflicted
+++ resolved
@@ -216,15 +216,5 @@
     return is_stopword
 is_stopword = LanguageUtility("is_stopword", is_stopword_process, depends_on=[])
 
-<<<<<<< HEAD
-portuguese = Language(
-    "revscoring.languagues.portuguese",
-    is_badword,
-    is_misspelled
-)
-portuguese.STEMMER = STEMMER
-portuguese.BADWORDS = BADWORDS
-=======
 portuguese = Language("revscoring.languages.portuguese",
-                      [stem_word, is_badword, is_misspelled, is_stopword])
->>>>>>> 5287fe68
+                      [stem_word, is_badword, is_misspelled, is_stopword])