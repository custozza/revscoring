from .language import Language, LanguageUtility
from .language import stem_word, is_badword, is_misspelled, is_stopword
from .english import english
from .portuguese import portuguese
<<<<<<< HEAD
from .turkish import turkish
=======
from .turkish import turkish
from .azerbaijani import azerbaijani
>>>>>>> 179cece9
<|MERGE_RESOLUTION|>--- conflicted
+++ resolved
@@ -2,9 +2,5 @@
 from .language import stem_word, is_badword, is_misspelled, is_stopword
 from .english import english
 from .portuguese import portuguese
-<<<<<<< HEAD
 from .turkish import turkish
-=======
-from .turkish import turkish
-from .azerbaijani import azerbaijani
->>>>>>> 179cece9
+from .azerbaijani import azerbaijani