--- conflicted
+++ resolved
@@ -2,21 +2,16 @@
 
 
 class Language:
-<<<<<<< HEAD
-    """
-    Constructs a Language instance that wraps two functions, "is_badword" and
-    "is_misspelled" -- which will check if a word is "bad" or does not appear
-    in the dictionary.
-    """
-    def __init__(self, name, is_badword, is_misspelled):
-        self.name = str(name)
-        self.is_badword = is_badword
-        self.is_misspelled = is_misspelled
-=======
     def __init__(self, name, utilities):
         self.name = str(name)
         self.utilities = list(utilities)
->>>>>>> 5287fe68
+    
+    def __eq__(self, other):
+        try:
+            return self.name == other.name and \
+                   self.utilities == other.utilities
+        except AttributeError as e:
+            return False
     
     def cache(self):
         utility_methods = zip(self.utilities, solve_many(self.utilities))
@@ -32,26 +27,15 @@
         depends_on = depends_on or []
         processors = processor or not_implemented_processor
         
-<<<<<<< HEAD
-        for word in words:
-            if self.is_misspelled(word): yield word
-    
-    def __hash__(self):
-        return hash(self.name)
-=======
         super().__init__(name, processor, dependencies=depends_on)
     
     def __hash__(self):
         return hash((self.__class__.__name__, self.name))
->>>>>>> 5287fe68
     
     def __eq__(self, other):
         return hash(self) == hash(other)
     
     def __ne__(self, other):
-<<<<<<< HEAD
-        return not hash(self) == hash(other)
-=======
         return hash(self) != hash(other)
 
 # Define placeholder utilities.  These will need to be replaced inside of a
@@ -59,5 +43,4 @@
 stem_word = LanguageUtility("stem_word")
 is_badword = LanguageUtility("is_badword")
 is_misspelled = LanguageUtility("is_misspelled")
-is_stopword = LanguageUtility("is_stopword")
->>>>>>> 5287fe68
+is_stopword = LanguageUtility("is_stopword")